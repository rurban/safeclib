--- conflicted
+++ resolved
@@ -201,10 +201,6 @@
         else {
             rc = ((size_t)*retval == 0) ? EOK : errno;
         }
-<<<<<<< HEAD
-=======
-        return RCNEGATE(rc);
->>>>>>> 913dd3d3
     }
 
     return RCNEGATE(rc);
